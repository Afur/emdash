--- conflicted
+++ resolved
@@ -50,13 +50,9 @@
     null
   );
   const [agentCreated, setAgentCreated] = useState(false);
-<<<<<<< HEAD
   const [provider, setProvider] = useState<"codex" | "claude" | "droid">(
     "codex"
   );
-=======
-  // Provider is managed via useProviderPreference
->>>>>>> 69fdb224
   const initializedConversationRef = useRef<string | null>(null);
 
   const codexStream = useCodexStream({
@@ -64,21 +60,12 @@
     workspacePath: workspace.path,
   });
 
-<<<<<<< HEAD
   const claudeStream = useClaudeStream(
     provider === "claude"
       ? { workspaceId: workspace.id, workspacePath: workspace.path }
       : null
   );
   const activeStream = provider === "codex" ? codexStream : claudeStream;
-=======
-  // Provider preference (restores on reload)
-  const { provider, setProvider } = useProviderPreference(workspace.id, codexStream.conversationId, 'codex')
-
-  const claudeStream = useClaudeStream(provider === 'claude' ? { workspaceId: workspace.id, workspacePath: workspace.path } : null)
->>>>>>> 69fdb224
-
-  // Provider persistence is handled by useProviderPreference
 
   useEffect(() => {
     initializedConversationRef.current = null;
@@ -314,7 +301,6 @@
     }
   };
 
-<<<<<<< HEAD
   const streamingOutputForList =
     activeStream.isStreaming || activeStream.streamingOutput
       ? activeStream.streamingOutput
@@ -325,12 +311,6 @@
     (activeStream.isStreaming ||
       (activeStream.messages &&
         activeStream.messages.some((m) => m.sender === "user")));
-=======
-  const activeStream = provider === 'codex' ? codexStream : claudeStream
-  const streamingOutputForList = activeStream.isStreaming || activeStream.streamingOutput ? activeStream.streamingOutput : null
-  const conversationHasUser = (codexStream.messages && codexStream.messages.some((m) => m.sender === 'user'))
-  const providerLocked = activeStream.isStreaming || conversationHasUser
->>>>>>> 69fdb224
 
   return (
     <div
