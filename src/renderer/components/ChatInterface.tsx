--- conflicted
+++ resolved
@@ -4,7 +4,6 @@
 import ReactMarkdown from "react-markdown";
 import ChatInput from "./ChatInput";
 import { buildAttachmentsSection } from "../lib/attachments";
-<<<<<<< HEAD
 
 const filterCodexOutput = (markdown: string): string => {
   if (!markdown) return "";
@@ -14,8 +13,6 @@
   }
   return markdown;
 };
-=======
->>>>>>> a581d91c
 
 // Type assertion for electronAPI
 declare const window: Window & {
@@ -188,7 +185,6 @@
       }
     );
 
-<<<<<<< HEAD
     const unsubscribeComplete = (window.electronAPI as any).onCodexStreamComplete(
       (data: { workspaceId: string; exitCode: number; agentId: string }) => {
         if (data.workspaceId !== workspace.id) return;
@@ -204,14 +200,6 @@
         const trimmed = rawOutput.trim();
 
         if (trimmed) {
-=======
-    const unsubscribeComplete = (window.electronAPI as any).onCodexStreamComplete(async (data: { workspaceId: string; exitCode: number; agentId: string }) => {
-      if (data.workspaceId === workspace.id) {
-        setIsStreaming(false);
-
-        // Save the complete streaming message
-        if (streamingMessage.trim()) {
->>>>>>> a581d91c
           const agentMessage: Message = {
             id: Date.now().toString(),
             content: trimmed,
@@ -233,13 +221,10 @@
           setMessages((prev) => [...prev, agentMessage]);
         }
 
-<<<<<<< HEAD
         streamOutputRef.current = '';
         setStreamingOutput('');
         cancelledStreamRef.current = false;
-=======
         setStreamingMessage("");
->>>>>>> a581d91c
       }
     );
 
@@ -295,11 +280,7 @@
             if (loadedMessages.length === 0) {
               const welcomeMessage: Message = {
                 id: `welcome-${Date.now()}`,
-<<<<<<< HEAD
                 content: `Hello! You're working in workspace **${workspace.name}**. What can the agent do for you?`,
-=======
-                content: `You're in ${workspace.name}. What can I help you with?`,
->>>>>>> a581d91c
                 sender: "agent",
                 timestamp: new Date(),
               };
@@ -399,24 +380,11 @@
     }
 
     setMessages((prev) => [...prev, userMessage]);
-<<<<<<< HEAD
-
-    const attachmentsSection = await buildAttachmentsSection(
-      workspace.path,
-      inputValue,
-      {
-        maxFiles: 6,
-        maxBytesPerFile: 200 * 1024,
-      }
-    );
-
-=======
     // Build message to send with inline attachments for @mentions
     const attachmentsSection = await buildAttachmentsSection(workspace.path, inputValue, {
       maxFiles: 6,
       maxBytesPerFile: 200 * 1024,
     });
->>>>>>> a581d91c
     const messageToSend = inputValue + attachmentsSection;
     setInputValue("");
     streamOutputRef.current = "";
@@ -478,11 +446,7 @@
         <div className="flex items-center space-x-3">
           <Folder className="w-5 h-5 text-gray-600" />
           <div>
-<<<<<<< HEAD
             <h3 className="font-medium text-gray-900 dark:text-gray-100 text-sm font-sans">
-=======
-            <h3 className="font-medium text-gray-900 dark:text-gray-100 text-sm">
->>>>>>> a581d91c
               {projectName}
             </h3>
           </div>
@@ -500,11 +464,7 @@
         <div className="max-w-4xl mx-auto space-y-6">
           {isLoadingMessages ? (
             <div className="flex items-center justify-center py-8">
-<<<<<<< HEAD
               <div className="text-gray-500 dark:text-gray-400 text-sm font-sans">
-=======
-              <div className="text-gray-500 dark:text-gray-400 text-sm">
->>>>>>> a581d91c
                 Loading conversation...
               </div>
             </div>
@@ -512,82 +472,51 @@
             <>
               {messages.map((message) => {
                 const isUserMessage = message.sender === "user";
-<<<<<<< HEAD
-                const messageContent = isUserMessage
-                  ? message.content
-                  : filterCodexOutput(message.content);
-
-                if (!isUserMessage && !messageContent) {
-                  return null;
-                }
-
-                if (!isUserMessage) {
-                  return (
-                    <div key={message.id} className="flex justify-start">
-                      <div className="max-w-[80%] px-4 py-3 text-sm leading-relaxed font-sans text-gray-900 dark:text-gray-100">
-                        <pre className="whitespace-pre-wrap font-mono text-xs sm:text-sm">
-                          {messageContent}
-                        </pre>
-                      </div>
-                    </div>
-                  );
-                }
-
-                return (
-                  <div key={message.id} className="flex justify-end">
-                    <div className="max-w-[80%] rounded-md px-4 py-3 text-sm leading-relaxed font-sans bg-gray-100 dark:bg-gray-700 text-gray-900 dark:text-gray-100">
-                      <div className="text-sm leading-relaxed space-y-2">
-=======
+                const raw = message.content ?? "";
+                const messageContent = isUserMessage ? raw : filterCodexOutput(raw);
+                if (!isUserMessage && !messageContent) return null;
+
                 return (
                   <div
                     key={message.id}
-                    className={`flex ${
-                      isUserMessage ? "justify-end" : "justify-start"
-                    }`}
+                    className={`flex ${isUserMessage ? "justify-end" : "justify-start"}`}
                   >
                     <div
                       className={`max-w-[80%] rounded-md px-4 py-3 text-sm leading-relaxed font-sans ${
                         isUserMessage
                           ? "bg-gray-100 dark:bg-gray-700 text-gray-900 dark:text-gray-100"
-                          : "bg-white dark:bg-gray-800 text-gray-900 dark:text-gray-100"
+                          : "bg-white dark:bg-gray-800 text-gray-900 dark:text-gray-100 shadow-sm"
                       }`}
                     >
                       <div className="prose prose-sm max-w-none">
->>>>>>> a581d91c
                         <ReactMarkdown
                           components={{
-                            code: ({
-                              node,
-                              inline,
-<<<<<<< HEAD
-                              className,
-                              children,
-                              ...props
-                            }: any) => {
+                            code: ({ inline, className, children, ...props }: any) => {
                               const match = /language-(\w+)/.exec(className || "");
-                              if (!inline && match) {
-                                return (
-                                  <pre className="overflow-x-auto text-sm whitespace-pre-wrap">
-                                    <code className={className} {...props}>
-                                      {children}
-                                    </code>
-                                  </pre>
-                                );
-                              }
-
-                              return (
-                                <code className="font-mono text-sm" {...props}>
+                              return !inline && match ? (
+                                <pre className="bg-gray-100 dark:bg-gray-800 p-3 rounded-md overflow-x-auto">
+                                  <code className={className} {...props}>
+                                    {children}
+                                  </code>
+                                </pre>
+                              ) : (
+                                <code
+                                  className="bg-gray-100 dark:bg-gray-800 px-1 py-0.5 rounded text-sm"
+                                  {...props}
+                                >
                                   {children}
                                 </code>
                               );
                             },
-                            ul: ({ children }) => <div className="space-y-1">{children}</div>,
-                            ol: ({ children }) => <div className="space-y-1">{children}</div>,
-                            li: ({ children }) => <div className="pl-0">{children}</div>,
-                            p: ({ children }) => <p className="m-0">{children}</p>,
-                            strong: ({ children }) => (
-                              <strong className="font-semibold">{children}</strong>
+                            ul: ({ children }) => (
+                              <ul className="list-disc list-inside space-y-1 my-2">{children}</ul>
                             ),
+                            ol: ({ children }) => (
+                              <ol className="list-decimal list-inside space-y-1 my-2">{children}</ol>
+                            ),
+                            li: ({ children }) => <li className="ml-2">{children}</li>,
+                            p: ({ children }) => <p className="mb-2 last:mb-0">{children}</p>,
+                            strong: ({ children }) => <strong className="font-semibold">{children}</strong>,
                             em: ({ children }) => <em className="italic">{children}</em>,
                           }}
                         >
@@ -598,176 +527,19 @@
                   </div>
                 );
               })}
-              
+
               {(isStreaming || streamingOutput) && (
                 <div className="flex justify-start">
                   <div className="max-w-[80%] px-4 py-3 text-sm leading-relaxed font-sans text-gray-900 dark:text-gray-100">
                     <pre className="whitespace-pre-wrap font-mono text-xs sm:text-sm">
-                      {streamingOutput}
+                      {streamingOutput ?? ""}
                     </pre>
-=======
-                        className,
-                        children,
-                        ...props
-                      }: any) => {
-                        const match = /language-(\w+)/.exec(className || "");
-                        return !inline && match ? (
-                          <pre className="bg-gray-100 dark:bg-gray-800 p-3 rounded-md overflow-x-auto">
-                            <code className={className} {...props}>
-                              {children}
-                            </code>
-                          </pre>
-                        ) : (
-                          <code
-                            className="bg-gray-100 dark:bg-gray-800 px-1 py-0.5 rounded text-sm"
-                            {...props}
-                          >
-                            {children}
-                          </code>
-                        );
-                      },
-                      ul: ({ children }) => (
-                        <ul className="list-disc list-inside space-y-1 my-2">
-                          {children}
-                        </ul>
-                      ),
-                      ol: ({ children }) => (
-                        <ol className="list-decimal list-inside space-y-1 my-2">
-                          {children}
-                        </ol>
-                      ),
-                      li: ({ children }) => (
-                        <li className="ml-2">{children}</li>
-                      ),
-                      p: ({ children }) => (
-                        <p className="mb-2 last:mb-0">{children}</p>
-                      ),
-                      strong: ({ children }) => (
-                        <strong className="font-semibold">{children}</strong>
-                      ),
-                      em: ({ children }) => (
-                        <em className="italic">{children}</em>
-                      ),
-                    }}
-                        >
-                          {message.content}
-                        </ReactMarkdown>
-                      </div>
-                    </div>
-                  </div>
-                );
-              })}
-              
-              {isStreaming && streamingMessage && (
-                <div className="flex justify-start">
-                  <div className="max-w-[80%] rounded-md px-4 py-3 text-sm leading-relaxed font-sans bg-white dark:bg-gray-800 text-gray-900 dark:text-gray-100 shadow-sm">
-                    <div className="prose prose-sm max-w-none">
-                    <ReactMarkdown
-                      components={{
-                        code: ({
-                          node,
-                          inline,
-                          className,
-                          children,
-                          ...props
-                        }: any) => {
-                          const match = /language-(\w+)/.exec(className || "");
-                          const language = match ? match[1] : "";
-                          const codeContent = String(children).replace(/\n$/, "");
-
-                          if (
-                            language === "diff" ||
-                            codeContent.includes("diff --git")
-                          ) {
-                            return (
-                              <pre className="bg-gray-900 text-gray-100 p-4 rounded-lg overflow-x-auto text-sm font-mono">
-                                <code className="text-gray-100" {...props}>
-                                  {codeContent.split("\n").map((line, index) => {
-                                    let lineClass = "text-gray-300";
-                                    if (line.startsWith("+"))
-                                      lineClass = "text-green-400";
-                                    else if (line.startsWith("-"))
-                                      lineClass = "text-red-400";
-                                    else if (line.startsWith("@@"))
-                                      lineClass = "text-blue-400";
-                                    else if (line.startsWith("diff --git"))
-                                      lineClass = "text-yellow-400";
-                                    else if (line.startsWith("index"))
-                                      lineClass = "text-purple-400";
-
-                                    return (
-                                      <div key={index} className={lineClass}>
-                                        {line}
-                                      </div>
-                                    );
-                                  })}
-                                </code>
-                              </pre>
-                            );
-                          }
-
-                          // Regular code blocks with syntax highlighting
-                          if (
-                            !inline &&
-                            (match ||
-                              codeContent.includes("import ") ||
-                              codeContent.includes("function ") ||
-                              codeContent.includes("const ") ||
-                              codeContent.includes("class "))
-                          ) {
-                            return (
-                              <pre className="bg-gray-900 text-gray-100 p-4 rounded-lg overflow-x-auto text-sm font-mono">
-                                <code className="text-gray-100" {...props}>
-                                  {codeContent}
-                                </code>
-                              </pre>
-                            );
-                          }
-
-                          // Inline code
-                          return (
-                            <code
-                              className="bg-gray-200 dark:bg-gray-700 px-2 py-1 rounded text-sm font-mono text-gray-800 dark:text-gray-200"
-                              {...props}
-                            >
-                              {children}
-                            </code>
-                          );
-                        },
-                        ul: ({ children }) => (
-                          <ul className="list-disc list-inside space-y-1 my-2">
-                            {children}
-                          </ul>
-                        ),
-                        ol: ({ children }) => (
-                          <ol className="list-decimal list-inside space-y-1 my-2">
-                            {children}
-                          </ol>
-                        ),
-                        li: ({ children }) => (
-                          <li className="ml-2">{children}</li>
-                        ),
-                        p: ({ children }) => (
-                          <p className="mb-2 last:mb-0">{children}</p>
-                        ),
-                        strong: ({ children }) => (
-                          <strong className="font-semibold">{children}</strong>
-                        ),
-                        em: ({ children }) => (
-                          <em className="italic">{children}</em>
-                        ),
-                      }}
-                    >
-                      {streamingMessage}
-                    </ReactMarkdown>
-                    </div>
->>>>>>> a581d91c
                   </div>
                 </div>
               )}
             </>
           )}
-          
+
           {/* Scroll target element */}
           <div ref={messagesEndRef} />
         </div>
@@ -786,6 +558,6 @@
       />
     </div>
   );
-};
+
 
 export default ChatInterface;