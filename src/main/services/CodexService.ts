--- conflicted
+++ resolved
@@ -1,8 +1,4 @@
-<<<<<<< HEAD
-import { spawn, exec, ChildProcessWithoutNullStreams } from 'child_process';
-=======
-import { spawn, exec, execFile } from 'child_process';
->>>>>>> a581d91c
+import { spawn, exec, execFile, ChildProcessWithoutNullStreams } from 'child_process';
 import { promisify } from 'util';
 import { EventEmitter } from 'events';
 import { createWriteStream, existsSync, mkdirSync, WriteStream } from 'fs';
@@ -150,11 +146,8 @@
    */
   public async sendMessageStream(workspaceId: string, message: string): Promise<void> {
     // Find agent for this workspace
-<<<<<<< HEAD
-    const agent = Array.from(this.agents.values()).find(a => a.workspaceId === workspaceId);
-=======
+
     const agent = Array.from(this.agents.values()).find((a) => a.workspaceId === workspaceId);
->>>>>>> a581d91c
 
     if (!agent) {
       this.emit('codex:error', { workspaceId, error: 'No agent found for this workspace' });
@@ -162,17 +155,10 @@
     }
 
     if (!this.isCodexInstalled) {
-<<<<<<< HEAD
       this.initializeStreamLog(workspaceId, agent, message);
       this.appendStreamLog(workspaceId, '\n[ERROR] Codex CLI is not installed. Please install it with: npm install -g @openai/codex\n');
       this.finalizeStreamLog(workspaceId);
       this.emit('codex:error', { workspaceId, error: 'Codex CLI is not installed. Please install it with: npm install -g @openai/codex' });
-=======
-      this.emit('codex:error', {
-        workspaceId,
-        error: 'Codex CLI is not installed. Please install it with: npm install -g @openai/codex',
-      });
->>>>>>> a581d91c
       return;
     }
 
@@ -193,13 +179,8 @@
         `Executing: codex ${args.map((a) => (a.includes(' ') ? '"' + a + '"' : a)).join(' ')} in ${agent.worktreePath}`
       );
 
-<<<<<<< HEAD
       this.initializeStreamLog(workspaceId, agent, message);
-
-      const child = spawn('bash', ['-c', command], {
-=======
       const child = spawn('codex', args, {
->>>>>>> a581d91c
         cwd: agent.worktreePath,
         stdio: ['ignore', 'pipe', 'pipe'],
       });
@@ -207,17 +188,12 @@
       this.runningProcesses.set(workspaceId, child);
 
       // Stream stdout
-      child.stdout.on('data', (data) => {
-        const output = data.toString();
-<<<<<<< HEAD
-        this.appendStreamLog(workspaceId, output);
-=======
-        console.log('Codex stdout chunk:', output);
-        // Accumulate latest streaming output so late subscribers can recover state
-        agent.lastResponse = (agent.lastResponse || '') + output;
->>>>>>> a581d91c
-        this.emit('codex:output', { workspaceId, output, agentId: agent.id });
-      });
+    child.stdout.on('data', (data) => {
+    const output = data.toString();
+    this.appendStreamLog(workspaceId, output);
+    agent.lastResponse = (agent.lastResponse || '') + output;
+    this.emit('codex:output', { workspaceId, output, agentId: agent.id });
+    });
 
       // Stream stderr
       child.stderr.on('data', (data) => {
